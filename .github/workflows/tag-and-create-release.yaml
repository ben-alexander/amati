--- conflicted
+++ resolved
@@ -15,18 +15,12 @@
       - 'pyproject.toml'
       - 'uv.lock'
 
-<<<<<<< HEAD
-
 permissions:
   contents: read
 
-=======
->>>>>>> c9c9306c
 jobs:
   bump-version-and-release:
     runs-on: ubuntu-latest
-    permissions:
-      contents: write
     steps:
       - name: Harden the runner (Audit all outbound calls)
         uses: step-security/harden-runner@f4a75cfd619ee5ce8d5b864b0d183aff3c69b55a # v2.13.1
