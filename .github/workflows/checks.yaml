name: Checks

on:
  pull_request:
    branches: [ "main" ]

permissions:
  contents: read

jobs:
  build:
    runs-on: ubuntu-latest
    permissions:
      pull-requests: write
      contents: write
    steps:
      - uses: actions/checkout@v4

      - uses: dorny/paths-filter@v3
        id: check_changes
        with:
          filters: |
            run_python_checks:
              - '**'
              - '!.github/**'
              - '!tests/data/**'
              - '!bin/**'
              - '!.dockerignore'
              - '!LICENSE'
              - '!README.md'
      
      - name: Debug path filter output
        run: |
<<<<<<< HEAD
          echo "run_python_checks: ${{ steps.check_changes.outputs.run_python_checks }}"      
=======
          echo "run_python_checks: ${{ steps.check_changes.outputs.run_python_checks }}"
          echo "Changed files:"
          git diff --name-only ${{ github.event.pull_request.base.sha }} ${{ github.event.pull_request.head.sha }}
>>>>>>> 987d367e
      
      - name: Skip message
        if: ${{ !steps.check_changes.outputs.run_python_checks }}
        run: echo "Skipping Python checks - no relevant changes detected"


      - name: Install uv
        if: steps.check_changes.outputs.run_python_checks == 'true'
        uses: astral-sh/setup-uv@v6

      - name: Set up Python
        if: steps.check_changes.outputs.run_python_checks == 'true'
        uses: actions/setup-python@v5
        with:
          python-version-file: ".python-version"

      - name: Install the project
        if: steps.check_changes.outputs.run_python_checks == 'true'
        run: uv sync --locked --all-extras --dev

      - name: Formatting
        if: steps.check_changes.outputs.run_python_checks == 'true'
        run: uv run black .

      - name: Import sorting
        if: steps.check_changes.outputs.run_python_checks == 'true'
        run: uv run isort .

      - name: Linting
        if: steps.check_changes.outputs.run_python_checks == 'true'
        run: uv run pylint amati
      
      - name: Test Linting
        if: steps.check_changes.outputs.run_python_checks == 'true'
        run: uv run pylint tests

      - name: Testing
        if: steps.check_changes.outputs.run_python_checks == 'true'
        run: uv run pytest -m"not external" --cov

      - name: Doctests
        if: steps.check_changes.outputs.run_python_checks == 'true'
        run: uv run pytest --doctest-modules amati/

      - name: Coverage comment
        if: steps.check_changes.outputs.run_python_checks == 'true'
        id: coverage_comment
        uses: py-cov-action/python-coverage-comment-action@v3
        with:
          GITHUB_TOKEN: ${{ github.token }}

      - name: Store Pull Request comment to be posted
        if: steps.check_changes.outputs.run_python_checks == 'true'
        uses: actions/upload-artifact@v4
        with:
          name: python-coverage-comment-action
          path: python-coverage-comment-action.txt<|MERGE_RESOLUTION|>--- conflicted
+++ resolved
@@ -31,13 +31,7 @@
       
       - name: Debug path filter output
         run: |
-<<<<<<< HEAD
           echo "run_python_checks: ${{ steps.check_changes.outputs.run_python_checks }}"      
-=======
-          echo "run_python_checks: ${{ steps.check_changes.outputs.run_python_checks }}"
-          echo "Changed files:"
-          git diff --name-only ${{ github.event.pull_request.base.sha }} ${{ github.event.pull_request.head.sha }}
->>>>>>> 987d367e
       
       - name: Skip message
         if: ${{ !steps.check_changes.outputs.run_python_checks }}
